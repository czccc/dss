use std::{
    cmp::{max, min},
    fmt::Display,
    sync::Arc,
    sync::{
        atomic::{AtomicBool, AtomicU64, AtomicUsize, Ordering},
        Mutex,
    },
    task::Poll,
    thread,
    time::Duration,
};

// use futures::Stream;
use futures::{
    channel::{
        mpsc::{unbounded, UnboundedReceiver, UnboundedSender},
        oneshot::{channel, Receiver, Sender},
    },
    prelude::*,
    Stream,
};
use futures_timer::Delay;
use rand::Rng;
use tokio::runtime::Builder;

<<<<<<< HEAD
const RAFT_ELECTION_TIMEOUT: Duration = Duration::from_millis(500);
const RAFT_HEARTBEAT_TIMEOUT: Duration = Duration::from_millis(200);

=======
>>>>>>> 75a028a0
fn election_timeout() -> Duration {
    let variant = rand::thread_rng().gen_range(600, 800);
    Duration::from_millis(variant)
}

fn heartbeat_timeout() -> Duration {
<<<<<<< HEAD
    let variant = rand::thread_rng().gen_range(0, 50);
    RAFT_HEARTBEAT_TIMEOUT + Duration::from_millis(variant)
=======
    // let variant = rand::thread_rng().gen_range(100, 104);
    let variant = 200;
    Duration::from_millis(variant)
>>>>>>> 75a028a0
}

#[cfg(test)]
pub mod config;
pub mod errors;
pub mod persister;
#[cfg(test)]
mod tests;

use self::errors::*;
use self::persister::*;
use crate::proto::raftpb::*;

#[derive(Message, Clone)]
pub struct ApplyMsg {
    #[prost(bool, tag = "1")]
    pub command_valid: bool,
    #[prost(bytes, tag = "2")]
    pub command: Vec<u8>,
    #[prost(uint64, tag = "3")]
    pub command_index: u64,
}

/// State of a raft peer.
#[derive(Default, Clone, Debug)]
pub struct State {
    pub term: u64,
    pub is_leader: bool,
}

impl State {
    /// The current term of this peer.
    pub fn term(&self) -> u64 {
        self.term
    }
    /// Whether this peer believes it is the leader.
    pub fn is_leader(&self) -> bool {
        self.is_leader
    }
}

#[derive(Message, Clone)]
pub struct Persistent {
    #[prost(uint64, tag = "1")]
    pub current_term: u64,
    #[prost(int32, tag = "2")]
    pub voted_for: i32,
    #[prost(message, repeated, tag = "3")]
    pub log: Vec<LogEntry>,
}

#[derive(PartialEq, Clone)]
enum RaftRole {
    Follower,
    Candidate,
    Leader,
}

// A single Raft peer.
pub struct Raft {
    // RPC end points of all peers
    peers: Vec<RaftClient>,
    // Object to hold this peer's persisted state
    persister: Box<dyn Persister>,
    // this peer's index into peers[]
    me: usize,
    // state: Arc<State>,
    // Your data here (2A, 2B, 2C).
    // Look at the paper's Figure 2 for a description of what
    // state a Raft server must maintain.

    // Persistent state on all servers
    // Updated on stable storage before responding to RPCs
    current_term: Arc<AtomicU64>,
    voted_for: Option<usize>,
    log: Vec<LogEntry>,

    // auxilary state
    role: RaftRole,
    is_leader: Arc<AtomicBool>,
    log_index: Arc<AtomicU64>,

    // Volatile state on all servers
    commit_index: Arc<AtomicU64>,
    last_applied: Arc<AtomicU64>,

    // Volatile state on leader
    // Reinitialized after election
    next_index: Vec<Arc<AtomicU64>>,
    match_index: Vec<Arc<AtomicU64>>,

    // RaftEvent channel used in RaftExecutor
    sender: UnboundedSender<RaftEvent>,
    receiver: UnboundedReceiver<RaftEvent>,

    // ApplyMsg channel
    apply_ch: UnboundedSender<ApplyMsg>,
}

impl Display for Raft {
    fn fmt(&self, f: &mut std::fmt::Formatter<'_>) -> std::fmt::Result {
        let role = match self.role {
            RaftRole::Follower => "Follower ",
            RaftRole::Candidate => "Candidate",
            RaftRole::Leader => "Leader   ",
        };
        write!(
            f,
            "[{} {}] [Term {}] [Log {} {}] [Commit {} {}]",
            role,
            self.me,
            self.current_term.load(Ordering::SeqCst),
            self.log.len(),
            self.log.last().map_or(0, |v| v.term),
            self.commit_index.load(Ordering::SeqCst),
            self.last_applied.load(Ordering::SeqCst),
        )
    }
}

impl Raft {
    /// the service or tester wants to create a Raft server. the ports
    /// of all the Raft servers (including this one) are in peers. this
    /// server's port is peers[me]. all the servers' peers arrays
    /// have the same order. persister is a place for this server to
    /// save its persistent state, and also initially holds the most
    /// recent saved state, if any. apply_ch is a channel on which the
    /// tester or service expects Raft to send ApplyMsg messages.
    /// This method must return quickly.
    pub fn new(
        peers: Vec<RaftClient>,
        me: usize,
        persister: Box<dyn Persister>,
        apply_ch: UnboundedSender<ApplyMsg>,
    ) -> Raft {
        let raft_state = persister.raft_state();
        let peers_num = peers.len();

        let (sender, receiver) = unbounded();

        // Your initialization code here (2A, 2B, 2C).
        let mut rf = Raft {
            peers,
            persister,
            me,
            // state: Arc::default(),
            current_term: Arc::new(AtomicU64::new(0)),
            voted_for: None,
            log: vec![],

            is_leader: Arc::new(AtomicBool::new(false)),
            role: RaftRole::Follower,
            log_index: Arc::new(AtomicU64::new(0)),

            commit_index: Arc::new(AtomicU64::new(0)),
            last_applied: Arc::new(AtomicU64::new(0)),

            next_index: Vec::new(),
            match_index: Vec::new(),

            sender,
            receiver,
            apply_ch,
        };

        for _i in 0..peers_num {
            rf.next_index.push(Arc::new(AtomicU64::new(0)));
            rf.match_index.push(Arc::new(AtomicU64::new(0)));
        }

        // initialize from state persisted before a crash
        rf.restore(&raft_state);

        debug!("{} Started!", rf);

        rf
    }

    /// save Raft's persistent state to stable storage,
    /// where it can later be retrieved after a crash and restart.
    /// see paper's Figure 2 for a description of what should be persistent.
    fn persist(&mut self) {
        // Your code here (2C).
        // Example:
        // labcodec::encode(&self.xxx, &mut data).unwrap();
        // labcodec::encode(&self.yyy, &mut data).unwrap();
        // self.persister.save_raft_state(data);
        let mut data = Vec::new();
        // let msg = (&self.current_term, &self.voted_for, &self.log);
        let per = Persistent {
            current_term: self.current_term.load(Ordering::SeqCst),
            voted_for: self.voted_for.map_or(-1, |v| v as i32),
            log: self.log.clone(),
        };
        labcodec::encode(&per, &mut data).unwrap();
        self.persister.save_raft_state(data);
    }

    /// restore previously persisted state.
    fn restore(&mut self, data: &[u8]) {
        if data.is_empty() {
            // bootstrap without any state?
            return;
        }
        // Your code here (2C).
        // Example:
        // match labcodec::decode(data) {
        //     Ok(o) => {
        //         self.xxx = o.xxx;
        //         self.yyy = o.yyy;
        //     }
        //     Err(e) => {
        //         panic!("{:?}", e);
        //     }
        // }
        match labcodec::decode::<Persistent>(data) {
            Ok(o) => {
                self.current_term = Arc::new(AtomicU64::new(o.current_term));
                self.voted_for = {
                    match o.voted_for < 0 {
                        true => Some(o.voted_for as usize),
                        false => None,
                    }
                };
                self.log = o.log;
            }
            Err(e) => {
                panic!("{:?}", e);
            }
        }
    }

    fn send_apply_msg(&self) {
        while self.last_applied.load(Ordering::SeqCst) < self.commit_index.load(Ordering::SeqCst) {
            // let mut apply_ch = self.apply_ch.clone();
            let msg = ApplyMsg {
                command_valid: true,
                command: self.log[self.last_applied.load(Ordering::SeqCst) as usize]
                    .command
                    .to_owned(),
                command_index: self.last_applied.load(Ordering::SeqCst) + 1,
            };
            // let handle = tokio::spawn(async move { apply_ch.send(msg).await });
            self.apply_ch
                .unbounded_send(msg)
                .expect("Unable send ApplyMsg");
            self.last_applied.fetch_add(1, Ordering::SeqCst);
            if self.is_leader.load(Ordering::SeqCst) {
                info!(
                    "{} Apply command: [ApplyMsg {} Term {}]",
                    self,
                    self.last_applied.load(Ordering::SeqCst),
                    self.log[self.last_applied.load(Ordering::SeqCst) as usize - 1].term
                );
            }
        }
    }
    /// example code to send a RequestVote RPC to a server.
    /// server is the index of the target server in peers.
    /// expects RPC arguments in args.
    ///
    /// The labrpc package simulates a lossy network, in which servers
    /// may be unreachable, and in which requests and replies may be lost.
    /// This method sends a request and waits for a reply. If a reply arrives
    /// within a timeout interval, This method returns Ok(_); otherwise
    /// this method returns Err(_). Thus this method may not return for a while.
    /// An Err(_) return can be caused by a dead server, a live server that
    /// can't be reached, a lost request, or a lost reply.
    ///
    /// This method is guaranteed to return (perhaps after a delay) *except* if
    /// the handler function on the server side does not return.  Thus there
    /// is no need to implement your own timeouts around this method.
    ///
    /// look at the comments in ../labrpc/src/lib.rs for more details.
    fn send_request_vote(
        &self,
        server: usize,
        args: RequestVoteArgs,
    ) -> Receiver<Result<RequestVoteReply>> {
        // Your code here if you want the rpc becomes async.
        // Example:
        // ```
        // let peer = &self.peers[server];
        // let peer_clone = peer.clone();
        // let (tx, rx) = channel();
        // peer.spawn(async move {
        //     let res = peer_clone.request_vote(&args).await.map_err(Error::Rpc);
        //     tx.send(res);
        // });
        // rx
        // ```
        // let (tx, rx) = sync_channel::<Result<RequestVoteReply>>(1);
        // crate::your_code_here((server, args, tx, rx))
        let peer = &self.peers[server];
        let peer_clone = peer.clone();
        let (tx, rx) = channel::<Result<RequestVoteReply>>();
        peer.spawn(async move {
            let res = peer_clone.request_vote(&args).await.map_err(Error::Rpc);
            let _ = tx.send(res);
        });
        rx
    }

    fn handle_request_vote(&mut self, args: RequestVoteArgs) -> RequestVoteReply {
        let description = format!(
            "[Node {} {} {} {}]",
            args.candidate_id, args.term, args.last_log_index, args.last_log_term
        );
        if args.term > self.current_term.load(Ordering::SeqCst) {
            self.voted_for = None;
            self.become_follower(args.term);
        }

        if args.term < self.current_term.load(Ordering::SeqCst) {
            debug!(
                "{} Handle request vote from {}, Vote false due to older term",
                self, description
            );
            RequestVoteReply {
                term: self.current_term.load(Ordering::SeqCst),
                vote_granted: false,
            }
        } else if self.voted_for.is_some() && self.voted_for != Some(args.candidate_id as usize) {
            debug!(
                "{} Handle request vote from {}, Vote false due to already vote for {}",
                self,
                description,
                self.voted_for.unwrap()
            );
            RequestVoteReply {
                term: args.term,
                vote_granted: false,
            }
        } else if (!self.log.is_empty() && self.log.last().unwrap().term > args.last_log_term)
            || ((self.log.len() as u64) > args.last_log_index
                && args.last_log_term == self.log.last().map_or(0, |v| v.term))
        {
            debug!(
                "{} Handle request vote from {}, Vote false due to older log",
                self, description
            );
            RequestVoteReply {
                term: args.term,
                vote_granted: false,
            }
        } else {
            debug!(
                "{} Handle request vote from {}, Vote true",
                self, description
            );
            self.voted_for = Some(args.candidate_id as usize);
            RequestVoteReply {
                term: args.term,
                vote_granted: true,
            }
        }
    }

    /// example code to send a RequestVote RPC to a server.
    /// server is the index of the target server in peers.
    /// expects RPC arguments in args.
    ///
    /// The labrpc package simulates a lossy network, in which servers
    /// may be unreachable, and in which requests and replies may be lost.
    /// This method sends a request and waits for a reply. If a reply arrives
    /// within a timeout interval, This method returns Ok(_); otherwise
    /// this method returns Err(_). Thus this method may not return for a while.
    /// An Err(_) return can be caused by a dead server, a live server that
    /// can't be reached, a lost request, or a lost reply.
    ///
    /// This method is guaranteed to return (perhaps after a delay) *except* if
    /// the handler function on the server side does not return.  Thus there
    /// is no need to implement your own timeouts around this method.
    ///
    /// look at the comments in ../labrpc/src/lib.rs for more details.
    fn send_append_entries(
        &self,
        server: usize,
        args: AppendEntriesArgs,
    ) -> Receiver<Result<AppendEntriesReply>> {
        // Your code here if you want the rpc becomes async.
        // Example:
        // ```
        // let peer = &self.peers[server];
        // let peer_clone = peer.clone();
        // let (tx, rx) = channel();
        // peer.spawn(async move {
        //     let res = peer_clone.request_vote(&args).await.map_err(Error::Rpc);
        //     tx.send(res);
        // });
        // rx
        // ```
        // let (tx, rx) = sync_channel::<Result<RequestVoteReply>>(1);
        // crate::your_code_here((server, args, tx, rx))
        let peer = &self.peers[server];
        let peer_clone = peer.clone();
        let (tx, rx) = channel::<Result<AppendEntriesReply>>();
        peer.spawn(async move {
            let res = peer_clone.append_entries(&args).await.map_err(Error::Rpc);
            let _ = tx.send(res);
        });
        rx
    }

    fn handle_append_entries(&mut self, args: AppendEntriesArgs) -> AppendEntriesReply {
        let description = format!(
            "[Node {} {} {} - {} {} {}]",
            args.leader_id,
            args.term,
            args.leader_commit,
            args.prev_log_index,
            args.prev_log_term,
            args.entries.len()
        );
        if args.term < self.current_term.load(Ordering::SeqCst) {
            debug!(
                "{} Handle append entries from {}, Success false due to older term",
                self, description
            );
            AppendEntriesReply {
                term: self.current_term.load(Ordering::SeqCst),
                success: false,
                conflict_log_index: 0,
                conflict_log_term: 0,
            }
        } else {
            if self.role != RaftRole::Follower
                || self.current_term.load(Ordering::SeqCst) < args.term
            {
                self.current_term.store(args.term, Ordering::SeqCst);
                self.voted_for = Some(args.leader_id as usize);
                self.role = RaftRole::Follower;
                self.is_leader.store(false, Ordering::SeqCst);
                debug!(
                    "{} Become Follower. New Leader id: {}",
                    self, args.leader_id
                );
                self.persist();
            }
            if args.prev_log_index > (self.log.len() as u64)
                || args.prev_log_index > 0
                    && self.log[(args.prev_log_index - 1) as usize].term != args.prev_log_term
            {
                debug!(
                    "{} Handle append entries from {}, Success false due to log not match",
                    self, description
                );
                let conflict_log_term = self
                    .log
                    .get(max(min(args.prev_log_index as usize, self.log.len()), 1) - 1)
                    .map_or(0, |v| v.term);
                AppendEntriesReply {
                    term: self.current_term.load(Ordering::SeqCst),
                    success: false,
                    conflict_log_term,
                    conflict_log_index: self
                        .log
                        .iter()
                        .filter(|v| v.term == conflict_log_term)
                        .take(1)
                        .next()
                        .map_or(0, |v| v.index),
                }
            } else {
                self.log.truncate(args.prev_log_index as usize);
                self.log.extend(args.entries);
                self.persist();
                if args.leader_commit > self.commit_index.load(Ordering::SeqCst) {
                    self.commit_index.store(
                        min(args.leader_commit, self.log.len() as u64),
                        Ordering::SeqCst,
                    );
                }
                debug!(
                    "{} Handle append entries from {}, Success true",
                    self, description
                );
                AppendEntriesReply {
                    term: self.current_term.load(Ordering::SeqCst),
                    success: true,
                    conflict_log_index: 0,
                    conflict_log_term: 0,
                }
            }
        }
    }

    fn start(&mut self, command: &[u8]) -> Result<(u64, u64)> {
        let index = (self.log.len() + 1) as u64;
        let term = self.current_term.load(Ordering::SeqCst);
        let is_leader = self.is_leader.load(Ordering::SeqCst);
        // Your code here (2B).

        if is_leader {
            self.log.push(LogEntry {
                command: command.to_owned(),
                index,
                term,
            });
            self.log_index
                .store(self.log.len() as u64, Ordering::SeqCst);
            info!(
                "{} Receive a Command! Append to [log {} {}]",
                self, index, term
            );
            self.match_index[self.me] = Arc::new(AtomicU64::new(self.log.len() as u64));
            self.persist();
            Ok((index, term))
        } else {
            Err(Error::NotLeader)
        }
    }

    fn become_leader(&mut self, term: u64) {
        self.current_term.store(term, Ordering::SeqCst);
        self.role = RaftRole::Leader;
        self.is_leader.store(true, Ordering::SeqCst);
        for i in 0..self.peers.len() {
            self.next_index[i] = Arc::new(AtomicU64::new((self.log.len() + 1) as u64));
            self.match_index[i] = Arc::new(AtomicU64::new(0));
        }
        self.match_index[self.me] = Arc::new(AtomicU64::new(self.log.len() as u64));
        self.persist();
        info!("{} Become Leader", self);
    }
    fn become_follower(&mut self, term: u64) {
        self.current_term.store(term, Ordering::SeqCst);
        // self.voted_for = None;
        self.role = RaftRole::Follower;
        self.is_leader.store(false, Ordering::SeqCst);
        self.persist();
        debug!("{} Become Follower", self);
    }
    fn become_candidate(&mut self) {
        self.current_term.fetch_add(1, Ordering::SeqCst);
        self.role = RaftRole::Candidate;
        self.is_leader.store(false, Ordering::SeqCst);
        self.voted_for = Some(self.me);
        self.persist();
        debug!("{} Become Candidate", self);

        self.send_request_vote_all();
    }
    fn send_request_vote_all(&mut self) {
        let vote_count = Arc::new(AtomicUsize::new(1));
        let args = RequestVoteArgs {
            term: self.current_term.load(Ordering::SeqCst),
            candidate_id: self.me as i32,
            last_log_index: self.log.last().map_or(0, |v| v.index),
            last_log_term: self.log.last().map_or(0, |v| v.term),
        };
        // let mut rx_vec = FuturesUnordered::new();
        debug!(
            "{} Send request vote to ALL Node, Args: [Node {} {} {} {}]",
            self, args.candidate_id, args.term, args.last_log_index, args.last_log_term
        );
        let is_candidate = Arc::new(AtomicBool::new(true));
        for server in 0..self.peers.len() {
            if server != self.me {
                let args = args.clone();
                let mut tx = self.sender.clone();
                let peers_num = self.peers.len();
                let is_candidate = is_candidate.clone();
                let term = self.current_term.load(Ordering::SeqCst);
                let vote_count = vote_count.clone();
                // rx_vec.push(self.send_request_vote(server, args));
                let rx = self.send_request_vote(server, args);
                tokio::spawn(async move {
                    if let Ok(reply) = rx.await {
                        if let Ok(reply) = reply {
                            if is_candidate.load(Ordering::SeqCst) {
                                debug!(
                                    "Get one request vote reply {} - {}, current {}, total {}",
                                    reply.term,
                                    reply.vote_granted,
                                    vote_count.load(Ordering::SeqCst),
                                    peers_num
                                );
                                if reply.term > term {
                                    tx.send(RaftEvent::BecomeFollower(reply.term))
                                        .await
                                        .unwrap();
                                } else if reply.vote_granted {
                                    vote_count.fetch_add(1, Ordering::Relaxed);
                                    if vote_count.load(Ordering::SeqCst) > peers_num / 2 {
                                        is_candidate.store(false, Ordering::SeqCst);
                                        tx.send(RaftEvent::BecomeLeader(reply.term)).await.unwrap();
                                    }
                                }
                            }
                        }
                    }
                });
            }
        }
    }
    fn send_append_entries_all(&mut self) {
        // let mut rx_vec = FuturesUnordered::new();
        debug!("{} Send append entries to ALL Node", self);
        let term = self.current_term.load(Ordering::SeqCst);
        // let peers_num = self.peers.len();
        for server in 0..self.peers.len() {
            if server != self.me {
                let prev_log_index = max(1, self.next_index[server].load(Ordering::SeqCst)) - 1;
                let prev_log_term = {
                    if prev_log_index == 0 {
                        0
                    } else {
                        self.log[(prev_log_index - 1) as usize].term
                    }
                };
                // let upper_log_index = min(prev_log_index + 5, self.log.len() as u64);
                let upper_log_index = self.log.len() as u64;
                let entries = {
                    if prev_log_index < upper_log_index {
                        self.log[(prev_log_index as usize)..(upper_log_index as usize)].to_vec()
                    } else {
                        Vec::new()
                    }
                };
                let args = AppendEntriesArgs {
                    term: self.current_term.load(Ordering::SeqCst),
                    leader_id: self.me as i32,
                    prev_log_index,
                    prev_log_term,
                    entries,
                    leader_commit: self.commit_index.load(Ordering::SeqCst),
                };
                debug!(
                    "{} Send Append Entries to Node {} - [Node {} {} {} - {} {} {}]",
                    self,
                    server,
                    args.leader_id,
                    args.term,
                    args.leader_commit,
                    args.prev_log_index,
                    args.prev_log_term,
                    args.entries.len()
                );
                // rx_vec.push(self.send_append_entries(server, args));
                let rx = self.send_append_entries(server, args);
                let is_leader = self.is_leader.clone();
                let mut tx = self.sender.clone();
                let match_index = self.match_index[server].clone();
                let next_index = self.next_index[server].clone();
                tokio::spawn(async move {
                    if let Ok(Ok(reply)) = rx.await {
                        if is_leader.load(Ordering::SeqCst) {
                            if !reply.success && reply.term > term {
                                is_leader.store(false, Ordering::SeqCst);
                                tx.send(RaftEvent::BecomeFollower(reply.term))
                                    .await
                                    .unwrap();
                            } else if reply.success {
                                match_index.store(upper_log_index, Ordering::SeqCst);
                                next_index.store(upper_log_index + 1, Ordering::SeqCst);
                            } else {
                                // if next_index.load(Ordering::SeqCst) > 5 {
                                //     next_index.fetch_sub(5, Ordering::SeqCst);
                                // } else {
                                //     next_index.store(1, Ordering::SeqCst);
                                // }
                                // if let Some(v) = self
                                //     .log
                                //     .iter()
                                //     .filter(|v| v.term == reply.conflict_log_term)
                                //     .last()
                                // {}
                                next_index.store(reply.conflict_log_index, Ordering::SeqCst);
                            }
                        }
                    }
                });
                let mut match_index_all: Vec<u64> = self
                    .match_index
                    .iter()
                    .map(|v| v.load(Ordering::SeqCst))
                    .collect();
                match_index_all.sort_unstable();
                let match_n = match_index_all[self.peers.len() / 2];
                if match_n > self.commit_index.load(Ordering::SeqCst)
                    && self.log[(match_n - 1) as usize].term
                        == self.current_term.load(Ordering::SeqCst)
                {
                    debug!("{} Update commit index: {}", self, match_n);
                    self.commit_index.store(match_n, Ordering::SeqCst);
                }
            }
        }
    }
}

enum RaftEvent {
    RequestVote(RequestVoteArgs, Sender<RequestVoteReply>),
    AppendEntries(AppendEntriesArgs, Sender<AppendEntriesReply>),
    BecomeLeader(u64),
    BecomeFollower(u64),
    ReceiveCommand(Vec<u8>, Sender<Result<(u64, u64)>>),
    Shutdown,
}

struct RaftExecutor {
    raft: Raft,
    timeout: Delay,
    apply_msg_delay: Delay,
}

impl RaftExecutor {
    fn new(raft: Raft) -> RaftExecutor {
        RaftExecutor {
            raft,
            timeout: Delay::new(election_timeout()),
            apply_msg_delay: Delay::new(heartbeat_timeout()),
        }
    }
}

impl Stream for RaftExecutor {
    type Item = ();

    fn poll_next(
        mut self: std::pin::Pin<&mut Self>,
        cx: &mut std::task::Context<'_>,
    ) -> Poll<Option<Self::Item>> {
        trace!("{} poll event!", self.raft);
        match self.timeout.poll_unpin(cx) {
            Poll::Ready(()) => {
                return {
                    trace!("{} poll timeout ready!", self.raft);
                    if self.raft.is_leader.load(Ordering::SeqCst) {
                        self.timeout.reset(heartbeat_timeout());
                        self.raft.send_append_entries_all();
                        Poll::Ready(Some(()))
                    } else {
                        trace!("{} loss Leader connection", self.raft);
                        self.timeout.reset(election_timeout());
                        self.raft.become_candidate();
                        Poll::Ready(Some(()))
                    }
                };
            }
            Poll::Pending => {}
        };
        match self.apply_msg_delay.poll_unpin(cx) {
            Poll::Ready(()) => {
                trace!("{} poll Apply Msg ready!", self.raft);
                self.apply_msg_delay.reset(heartbeat_timeout());
                self.raft.send_apply_msg();
                return Poll::Ready(Some(()));
            }
            Poll::Pending => {}
        };
        match self.raft.receiver.poll_next_unpin(cx) {
            Poll::Ready(Some(event)) => match event {
                RaftEvent::RequestVote(args, tx) => {
                    let reply = self.raft.handle_request_vote(args);
                    if reply.vote_granted {
                        self.timeout.reset(election_timeout());
                    }
                    let _ = tx.send(reply);
                    Poll::Ready(Some(()))
                }
                RaftEvent::AppendEntries(args, tx) => {
                    let current_term = args.term;
                    let reply = self.raft.handle_append_entries(args);
                    if reply.success || reply.term == current_term {
                        self.timeout.reset(election_timeout());
                    }
                    let _ = tx.send(reply);
                    Poll::Ready(Some(()))
                }
                RaftEvent::BecomeLeader(term) => {
                    self.raft.become_leader(term);
                    self.timeout.reset(heartbeat_timeout());
                    self.raft.send_append_entries_all();
                    Poll::Ready(Some(()))
                }
                RaftEvent::BecomeFollower(term) => {
                    self.raft.become_follower(term);
                    self.timeout.reset(election_timeout());
                    Poll::Ready(Some(()))
                }
                RaftEvent::ReceiveCommand(command, tx) => {
                    debug!("{} Exexutor -- Receive command!", self.raft);
                    let _ = tx.send(self.raft.start(&command));
                    Poll::Ready(Some(()))
                }
                RaftEvent::Shutdown => Poll::Ready(None),
            },
            Poll::Ready(None) => Poll::Ready(Some(())),
            Poll::Pending => Poll::Pending,
        }
    }

    fn size_hint(&self) -> (usize, Option<usize>) {
        (0, None)
    }
}

// Choose concurrency paradigm.
//
// You can either drive the raft state machine by the rpc framework,
//
// ```rust
// struct Node { raft: Arc<Mutex<Raft>> }
// ```
//
// or spawn a new thread runs the raft state machine and communicate via
// a channel.
//
// ```rust
// struct Node { sender: Sender<Msg> }
// ```
#[derive(Clone)]
pub struct Node {
    // Your code here.
    handle: Arc<Mutex<thread::JoinHandle<()>>>,
    me: usize,
    sender: UnboundedSender<RaftEvent>,
    pub term: Arc<AtomicU64>,
    pub is_leader: Arc<AtomicBool>,
    log_index: Arc<AtomicU64>,
    commit_index: Arc<AtomicU64>,
    last_applied: Arc<AtomicU64>,
}

impl Node {
    /// Create a new raft service.
    pub fn new(raft: Raft) -> Node {
        // Your code here.
        // crate::your_code_here(raft)
        // let raft = Arc::new(Mutex::new(raft));
        // let raft_clone = raft.clone();
        let me = raft.me;
        let sender = raft.sender.clone();
        let term = raft.current_term.clone();
        let is_leader = raft.is_leader.clone();
        let commit_index = raft.commit_index.clone();
        let last_applied = raft.last_applied.clone();
        let log_index = raft.log_index.clone();

        let mut raft_executor = RaftExecutor::new(raft);
<<<<<<< HEAD
        let threaded_rt = Builder::new_multi_thread()
            .thread_name("RaftExecutor")
            .enable_all()
            .build()
            .unwrap();
=======
        let threaded_rt = Builder::new_multi_thread().enable_all().build().unwrap();
>>>>>>> 75a028a0
        let handle = thread::spawn(move || {
            threaded_rt.block_on(async move {
                debug!("Enter main executor!");
                while raft_executor.next().await.is_some() {
                    trace!("get event");
                }
                debug!("Leave main executor!");
            })
        });
        Node {
            handle: Arc::new(Mutex::new(handle)),
            me,
            sender,
            log_index,
            term,
            is_leader,
            commit_index,
            last_applied,
        }
    }

    /// the service using Raft (e.g. a k/v server) wants to start
    /// agreement on the next command to be appended to Raft's log. if this
    /// server isn't the leader, returns [`Error::NotLeader`]. otherwise start
    /// the agreement and return immediately. there is no guarantee that this
    /// command will ever be committed to the Raft log, since the leader
    /// may fail or lose an election. even if the Raft instance has been killed,
    /// this function should return gracefully.
    ///
    /// the first value of the tuple is the index that the command will appear
    /// at if it's ever committed. the second is the current term.
    ///
    /// This method must return without blocking on the raft.
    pub fn start<M>(&self, command: &M) -> Result<(u64, u64)>
    where
        M: labcodec::Message,
    {
        // Your code here.
        // Example:
        // self.raft.start(command)
        // crate::your_code_here(command)

        if self.is_leader() {
            let mut buf = vec![];
            labcodec::encode(command, &mut buf).unwrap();

            let threaded_rt = Builder::new_multi_thread().build().unwrap();

            let (tx, rx) = channel();
            let sender = self.sender.clone();
            let handle = thread::spawn(move || {
                sender
                    .unbounded_send(RaftEvent::ReceiveCommand(buf, tx))
                    .expect("Unable to send start command to RaftExecutor");

                let fut_values = async { rx.await };
                threaded_rt.block_on(fut_values).unwrap()
            });
            let response = handle.join().unwrap();
            debug!(
                "Node {} -- Start a Command, response with: {:?}",
                self.me, response
            );
            response
        } else {
            debug!("Node {} -- Start a Command but in Not Leader", self.me);
            Err(Error::NotLeader)
        }
    }

    /// The current term of this peer.
    pub fn term(&self) -> u64 {
        // Your code here.
        // Example:
        // self.raft.term
        // crate::your_code_here(())
        // let raft = self.raft.lock().unwrap();
        // raft.current_term.load(Ordering::SeqCst)
        self.term.load(Ordering::SeqCst)
    }

    /// Whether this peer believes it is the leader.
    pub fn is_leader(&self) -> bool {
        // Your code here.
        // Example:
        // self.raft.leader_id == self.id
        // crate::your_code_here(())
        // let raft = self.raft.lock().unwrap();
        // raft.role == RaftRole::Leader
        self.is_leader.load(Ordering::SeqCst)
    }

    /// The current state of this peer.
    pub fn get_state(&self) -> State {
        State {
            term: self.term(),
            is_leader: self.is_leader(),
        }
    }

    /// the tester calls kill() when a Raft instance won't be
    /// needed again. you are not required to do anything in
    /// kill(), but it might be convenient to (for example)
    /// turn off debug output from this instance.
    /// In Raft paper, a server crash is a PHYSICAL crash,
    /// A.K.A all resources are reset. But we are simulating
    /// a VIRTUAL crash in tester, so take care of background
    /// threads you generated with this Raft Node.
    pub fn kill(&self) {
        // Your code here, if desired.
        // let threaded_rt = Builder::new_multi_thread().build().unwrap();
        // let mut sender = self.sender.clone();
        // threaded_rt.block_on(sender.send(RaftEvent::Shutdown));
        let _ = self.sender.unbounded_send(RaftEvent::Shutdown);
    }
}

#[async_trait::async_trait]
impl RaftService for Node {
    // example RequestVote RPC handler.
    //
    // CAVEATS: Please avoid locking or sleeping here, it may jam the network.
    async fn request_vote(&self, args: RequestVoteArgs) -> labrpc::Result<RequestVoteReply> {
        // Your code here (2A, 2B).
        // crate::your_code_here(args)
        // info!("RaftService receive request vote");
        let (tx, rx) = channel();
        let event = RaftEvent::RequestVote(args, tx);
        let _ = self.sender.clone().send(event).await;
        let reply = rx.await;
        reply.map_err(labrpc::Error::Recv)
    }

    async fn append_entries(&self, args: AppendEntriesArgs) -> labrpc::Result<AppendEntriesReply> {
        // crate::your_code_here(args)
        // info!("RaftService receive append entries");
        let (tx, rx) = channel();
        let event = RaftEvent::AppendEntries(args, tx);
        let _ = self.sender.clone().send(event).await;
        let reply = rx.await;
        reply.map_err(labrpc::Error::Recv)
    }
}<|MERGE_RESOLUTION|>--- conflicted
+++ resolved
@@ -24,26 +24,15 @@
 use rand::Rng;
 use tokio::runtime::Builder;
 
-<<<<<<< HEAD
-const RAFT_ELECTION_TIMEOUT: Duration = Duration::from_millis(500);
-const RAFT_HEARTBEAT_TIMEOUT: Duration = Duration::from_millis(200);
-
-=======
->>>>>>> 75a028a0
 fn election_timeout() -> Duration {
     let variant = rand::thread_rng().gen_range(600, 800);
     Duration::from_millis(variant)
 }
 
 fn heartbeat_timeout() -> Duration {
-<<<<<<< HEAD
-    let variant = rand::thread_rng().gen_range(0, 50);
-    RAFT_HEARTBEAT_TIMEOUT + Duration::from_millis(variant)
-=======
     // let variant = rand::thread_rng().gen_range(100, 104);
     let variant = 200;
     Duration::from_millis(variant)
->>>>>>> 75a028a0
 }
 
 #[cfg(test)]
@@ -886,15 +875,7 @@
         let log_index = raft.log_index.clone();
 
         let mut raft_executor = RaftExecutor::new(raft);
-<<<<<<< HEAD
-        let threaded_rt = Builder::new_multi_thread()
-            .thread_name("RaftExecutor")
-            .enable_all()
-            .build()
-            .unwrap();
-=======
         let threaded_rt = Builder::new_multi_thread().enable_all().build().unwrap();
->>>>>>> 75a028a0
         let handle = thread::spawn(move || {
             threaded_rt.block_on(async move {
                 debug!("Enter main executor!");
